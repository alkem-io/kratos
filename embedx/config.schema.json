--- conflicted
+++ resolved
@@ -382,11 +382,8 @@
             "spotify",
             "netid",
             "dingtalk",
-<<<<<<< HEAD
+            "patreon",
             "linkedin"
-=======
-            "patreon"
->>>>>>> 5b88a993
           ],
           "examples": [
             "google"
